import express, { Request, Response, NextFunction } from 'express';
import cors from 'cors';
import helmet from 'helmet';
import morgan from 'morgan';
import { AzureDevOpsTestPlansClient } from './AzureDevOpsTestPlansClient';
import { CosmosService, Connection, TestSuite, TestCase, TestPlan } from './cosmosService';
import { GitHubService, GitHubIssueData } from './githubService';
import * as dotenv from 'dotenv';

// Load environment variables
dotenv.config();

const app = express();
const PORT = process.env.PORT || 3000;

// Middleware
app.use(helmet()); // Security headers
app.use(cors()); // Enable CORS
app.use(morgan('combined')); // Logging
app.use(express.json()); // Parse JSON bodies
app.use(express.urlencoded({ extended: true })); // Parse URL-encoded bodies

// Global Azure DevOps client instance
let adoClient: AzureDevOpsTestPlansClient | null = null;

// Global Cosmos DB service instance
let cosmosService: CosmosService | null = null;

// Initialize Azure DevOps client
async function initializeADOClient(): Promise<void> {
    try {
        adoClient = new AzureDevOpsTestPlansClient();
        await adoClient.initialize();
        console.log('Azure DevOps client initialized successfully');
    } catch (error) {
        console.error('Failed to initialize Azure DevOps client:', error);
        process.exit(1);
    }
}

// Initialize Cosmos DB service
async function initializeCosmosService(): Promise<void> {
    try {
        cosmosService = new CosmosService();
        await cosmosService.initialize();
        console.log('Cosmos DB service initialized successfully');
    } catch (error) {
        console.error('Failed to initialize Cosmos DB service:', error);
        process.exit(1);
    }
}

// Middleware to ensure client is initialized
const ensureClientInitialized = (req: Request, res: Response, next: NextFunction) => {
    if (!adoClient) {
        return res.status(500).json({ 
            error: 'Azure DevOps client not initialized',
            message: 'Server is starting up, please try again in a moment'
        });
    }
    next();
};

// Middleware to ensure Cosmos service is initialized
const ensureCosmosInitialized = (req: Request, res: Response, next: NextFunction) => {
    if (!cosmosService) {
        return res.status(500).json({ 
            error: 'Cosmos DB service not initialized',
            message: 'Server is starting up, please try again in a moment'
        });
    }
    next();
};

// Error handling middleware
const errorHandler = (error: any, req: Request, res: Response, next: NextFunction) => {
    console.error('API Error:', error);
    
    const statusCode = error.statusCode || 500;
    const message = error.message || 'Internal server error';
    
    res.status(statusCode).json({
        error: 'API Error',
        message: message,
        timestamp: new Date().toISOString(),
        path: req.path
    });
};

// Health check endpoint
app.get('/health', async (req: Request, res: Response) => {
    const cosmosHealthy = cosmosService ? await cosmosService.healthCheck() : false;
    
    // Test GitHub connection if token is available
    let githubHealthy = false;
    let githubUser = null;
    
    try {
        if (process.env.GITHUB_TOKEN) {
            const githubService = new GitHubService();
            const githubTest = await githubService.testConnection();
            githubHealthy = githubTest.authenticated;
            githubUser = githubTest.user;
        }
    } catch (error) {
        console.error('GitHub health check failed:', error);
    }
    
    res.json({
        status: 'healthy',
        timestamp: new Date().toISOString(),
        clientInitialized: !!adoClient,
        cosmosDbConnected: cosmosHealthy,
        githubConnected: githubHealthy,
        githubUser: githubUser,
        githubTokenConfigured: !!process.env.GITHUB_TOKEN
    });
});

// API Documentation endpoint
app.get('/', (req: Request, res: Response) => {
    res.json({
        message: 'Azure DevOps Test Plans API Server',
        version: '1.0.0',
        endpoints: {
            'GET /health': 'Health check',
            'GET /api/testplans': 'Get all test plans',
            'GET /api/testplans/:id': 'Get test plan by ID',
            'POST /api/testplans': 'Create new test plan',
            'PUT /api/testplans/:id': 'Update test plan',
            'DELETE /api/testplans/:id': 'Delete test plan',
            'POST /api/testcases': 'Create new test case',
            'GET /api/testcases/:id': 'Get test case details by work item ID',
            'POST /api/testcases/batch': 'Get multiple test case details',
            'POST /api/testplans/:planId/suites/:suiteId/testcases': 'Add test cases to suite',
            'GET /api/testplans/:planId/suites/:suiteId/testcases': 'Get test cases from suite',
            'GET /api/builds/:buildId/testresults': 'Get test results for build',
            'POST /:resourceId/saveConnection': 'Save connection configuration',
            'GET /:resourceId': 'Get connection configuration',
            'GET /:resourceId/ado_plans': 'Get ADO test plans and suites',
<<<<<<< HEAD
            'POST /:resourceId/createIssue/:testCaseId': 'Create multiple GitHub issues for test cases (adds automated labels)',
=======
            'GET /:resourceId/testPlans': 'Get existing test plans from database (supports ?forceRefresh=true)',
            'POST /:resourceId/createIssue/:testCaseId': 'Create GitHub issue for test case (adds automated labels)',
>>>>>>> 447c5366
            'GET /:resourceId/github/test': 'Test GitHub connection and repository access'
        },
        documentation: 'See README.md for detailed API documentation'
    });
});

// Test Plans API Routes

/**
 * GET /api/testplans
 * Get all test plans
 * Query params: filterActivePlans (boolean), includePlanDetails (boolean)
 */
app.get('/api/testplans', ensureClientInitialized, async (req: Request, res: Response, next: NextFunction) => {
    try {
        const filterActivePlans = req.query.filterActivePlans !== 'false'; // default true
        const includePlanDetails = req.query.includePlanDetails === 'true'; // default false
        
        const testPlans = await adoClient!.getAllTestPlans(filterActivePlans, includePlanDetails);
        
        res.json({
            success: true,
            data: testPlans,
            count: testPlans.length,
            filters: { filterActivePlans, includePlanDetails }
        });
    } catch (error) {
        next(error);
    }
});

/**
 * GET /api/testplans/:id
 * Get test plan by ID
 */
app.get('/api/testplans/:id', ensureClientInitialized, async (req: Request, res: Response, next: NextFunction) => {
    try {
        const testPlanId = parseInt(req.params.id);
        
        if (isNaN(testPlanId)) {
            return res.status(400).json({ 
                error: 'Invalid test plan ID',
                message: 'Test plan ID must be a number'
            });
        }
        
        const testPlan = await adoClient!.getTestPlan(testPlanId);
        
        if (!testPlan) {
            return res.status(404).json({ 
                error: 'Test plan not found',
                message: `Test plan with ID ${testPlanId} not found`
            });
        }
        
        res.json({
            success: true,
            data: testPlan
        });
    } catch (error) {
        next(error);
    }
});

/**
 * POST /api/testplans
 * Create new test plan
 * Body: { name, iteration, description?, startDate?, endDate?, areaPath? }
 */
app.post('/api/testplans', ensureClientInitialized, async (req: Request, res: Response, next: NextFunction) => {
    try {
        const { name, iteration, description, startDate, endDate, areaPath } = req.body;
        
        if (!name || !iteration) {
            return res.status(400).json({ 
                error: 'Missing required fields',
                message: 'name and iteration are required'
            });
        }
        
        const testPlan = await adoClient!.createTestPlan(name, iteration, description, startDate, endDate, areaPath);
        
        res.status(201).json({
            success: true,
            data: testPlan,
            message: 'Test plan created successfully'
        });
    } catch (error) {
        next(error);
    }
});

/**
 * PUT /api/testplans/:id
 * Update test plan
 * Body: TestPlanUpdateParams
 */
app.put('/api/testplans/:id', ensureClientInitialized, async (req: Request, res: Response, next: NextFunction) => {
    try {
        const testPlanId = parseInt(req.params.id);
        
        if (isNaN(testPlanId)) {
            return res.status(400).json({ 
                error: 'Invalid test plan ID',
                message: 'Test plan ID must be a number'
            });
        }
        
        const updates = req.body;
        
        if (!updates.iteration) {
            return res.status(400).json({ 
                error: 'Missing required field',
                message: 'iteration is required for updates'
            });
        }
        
        const updatedTestPlan = await adoClient!.updateTestPlan(testPlanId, updates);
        
        res.json({
            success: true,
            data: updatedTestPlan,
            message: 'Test plan updated successfully'
        });
    } catch (error) {
        next(error);
    }
});

/**
 * DELETE /api/testplans/:id
 * Delete test plan
 */
app.delete('/api/testplans/:id', ensureClientInitialized, async (req: Request, res: Response, next: NextFunction) => {
    try {
        const testPlanId = parseInt(req.params.id);
        
        if (isNaN(testPlanId)) {
            return res.status(400).json({ 
                error: 'Invalid test plan ID',
                message: 'Test plan ID must be a number'
            });
        }
        
        await adoClient!.deleteTestPlan(testPlanId);
        
        res.json({
            success: true,
            message: 'Test plan deleted successfully'
        });
    } catch (error) {
        next(error);
    }
});

/**
 * POST /api/testcases
 * Create new test case
 * Body: { title, steps?, priority?, areaPath?, iterationPath? }
 */
app.post('/api/testcases', ensureClientInitialized, async (req: Request, res: Response, next: NextFunction) => {
    try {
        const { title, steps, priority, areaPath, iterationPath } = req.body;
        
        if (!title) {
            return res.status(400).json({ 
                error: 'Missing required field',
                message: 'title is required'
            });
        }
        
        const testCase = await adoClient!.createTestCase(title, steps, priority, areaPath, iterationPath);
        
        res.status(201).json({
            success: true,
            data: testCase,
            message: 'Test case created successfully'
        });
    } catch (error) {
        next(error);
    }
});

/**
 * GET /api/testcases/:id
 * Get test case details by work item ID
 */
app.get('/api/testcases/:id', ensureClientInitialized, async (req: Request, res: Response, next: NextFunction) => {
    try {
        const id = parseInt(req.params.id);
        if (isNaN(id)) {
            return res.status(400).json({ error: 'Invalid test case ID' });
        }

        const testCaseDetails = await adoClient!.getTestCaseDetails(id);
        res.json(testCaseDetails);
    } catch (error) {
        next(error);
    }
});

/**
 * POST /api/testcases/batch
 * Get multiple test case details
 * Body: { ids: number[] }
 */
app.post('/api/testcases/batch', ensureClientInitialized, async (req: Request, res: Response, next: NextFunction) => {
    try {
        const { ids } = req.body;
        
        if (!Array.isArray(ids) || ids.length === 0) {
            return res.status(400).json({ error: 'ids array is required and cannot be empty' });
        }

        if (ids.length > 100) {
            return res.status(400).json({ error: 'Maximum 100 test case IDs allowed per request' });
        }

        // Validate all IDs are numbers
        const validIds = ids.filter(id => Number.isInteger(id) && id > 0);
        if (validIds.length !== ids.length) {
            return res.status(400).json({ error: 'All IDs must be positive integers' });
        }

        const testCaseDetails = await adoClient!.getMultipleTestCaseDetails(validIds);
        res.json(testCaseDetails);
    } catch (error) {
        next(error);
    }
});

/**
 * POST /api/testplans/:planId/suites/:suiteId/testcases
 * Add test cases to suite
 * Body: { testCaseIds: string[] | string }
 */
app.post('/api/testplans/:planId/suites/:suiteId/testcases', ensureClientInitialized, async (req: Request, res: Response, next: NextFunction) => {
    try {
        const planId = parseInt(req.params.planId);
        const suiteId = parseInt(req.params.suiteId);
        const { testCaseIds } = req.body;
        
        if (isNaN(planId) || isNaN(suiteId)) {
            return res.status(400).json({ 
                error: 'Invalid IDs',
                message: 'Plan ID and Suite ID must be numbers'
            });
        }
        
        if (!testCaseIds) {
            return res.status(400).json({ 
                error: 'Missing required field',
                message: 'testCaseIds is required'
            });
        }
        
        const result = await adoClient!.addTestCasesToSuite(planId, suiteId, testCaseIds);
        
        res.json({
            success: true,
            data: result,
            message: 'Test cases added to suite successfully'
        });
    } catch (error) {
        next(error);
    }
});

/**
 * GET /api/testplans/:planId/suites/:suiteId/testcases
 * Get test cases from suite
 */
app.get('/api/testplans/:planId/suites/:suiteId/testcases', ensureClientInitialized, async (req: Request, res: Response, next: NextFunction) => {
    try {
        const planId = parseInt(req.params.planId);
        const suiteId = parseInt(req.params.suiteId);
        
        if (isNaN(planId) || isNaN(suiteId)) {
            return res.status(400).json({ 
                error: 'Invalid IDs',
                message: 'Plan ID and Suite ID must be numbers'
            });
        }
        
        const testCases = await adoClient!.getTestCaseList(planId, suiteId);
        
        res.json({
            success: true,
            data: testCases,
            count: testCases.length,
            planId,
            suiteId
        });
    } catch (error) {
        next(error);
    }
});

/**
 * GET /api/builds/:buildId/testresults
 * Get test results for build
 */
app.get('/api/builds/:buildId/testresults', ensureClientInitialized, async (req: Request, res: Response, next: NextFunction) => {
    try {
        const buildId = parseInt(req.params.buildId);
        
        if (isNaN(buildId)) {
            return res.status(400).json({ 
                error: 'Invalid build ID',
                message: 'Build ID must be a number'
            });
        }
        
        const testResults = await adoClient!.getTestResultsFromBuildId(buildId);
        
        res.json({
            success: true,
            data: testResults,
            buildId
        });
    } catch (error) {
        next(error);
    }
});

/**
 * POST /:resourceId/saveConnection
 * Save connection configuration
 * Body: { github_url, prd, ado_url, website_url }
 */
app.post('/:resourceId/saveConnection', ensureCosmosInitialized, async (req: Request, res: Response) => {
    try {
        let { resourceId } = req.params;
        
        // Decode the URL-encoded resourceId
        resourceId = decodeURIComponent(resourceId);
        
        const { github_url, prd, ado_url, website_url } = req.body;

        // Validate required fields
        if (!github_url || !prd || !ado_url || !website_url) {
            return res.status(400).json({
                error: 'Missing required fields',
                message: 'github_url, prd, ado_url, and website_url are required'
            });
        }

        // Generate a connection ID
        const connectionId = Math.random().toString(36).substr(2, 10);

        // Create connection object
        const connection: Connection = {
            resourceId,
            connectionId,
            github_url,
            prd,
            ado_url,
            website_url
        };

        // Save connection to Cosmos DB
        await cosmosService!.saveConnection(connection);

        res.json({
            message: "Connection saved successfully",
            status: "success",
            resourceId,
            connectionId
        });
    } catch (error: any) {
        console.error('Error saving connection:', error);
        res.status(500).json({
            error: 'Failed to save connection',
            details: error.message
        });
    }
});

/**
 * GET /:resourceId
 * Get connection configuration
 */
app.get('/:resourceId', ensureCosmosInitialized, async (req: Request, res: Response) => {
    try {
        let { resourceId } = req.params;
        
        // Decode the URL-encoded resourceId
        resourceId = decodeURIComponent(resourceId);
        
        const connection = await cosmosService!.getConnection(resourceId);

        if (!connection) {
            return res.status(404).json({
                error: 'Connection not found',
                message: `No connection found for resourceId: ${resourceId}`
            });
        }

        res.json({
            github_url: connection.github_url,
            prd: connection.prd,
            ado_url: connection.ado_url,
            website_url: connection.website_url,
            resourceId: connection.resourceId,
            connectionId: connection.connectionId
        });
    } catch (error: any) {
        console.error('Error fetching connection:', error);
        res.status(500).json({
            error: 'Failed to fetch connection',
            details: error.message
        });
    }
});

/**
 * GET /:resourceId/ado_plans
 * Get ADO test plans and suites
 */
app.get('/:resourceId/ado_plans', ensureClientInitialized, ensureCosmosInitialized, async (req: Request, res: Response) => {
    try {
        let { resourceId } = req.params;
        
        // Decode the URL-encoded resourceId
        resourceId = decodeURIComponent(resourceId);

        // Check if connection exists
        const connection = await cosmosService!.getConnection(resourceId);
        if (!connection) {
            return res.status(404).json({
                error: 'Connection not found',
                message: `No connection found for resourceId: ${resourceId}. Please save connection first.`
            });
        }

        // Parse ADO URL to extract organization and project info
        const adoUrlMatch = connection.ado_url.match(/https:\/\/dev\.azure\.com\/([^\/]+)\/?(.*)?/);
        let organization = '';
        let project = '';
        
        if (adoUrlMatch) {
            organization = adoUrlMatch[1];
            project = adoUrlMatch[2] ? adoUrlMatch[2].replace(/\/$/, '') : '';
        }

        console.log(`Fetching test plans for ADO URL: ${connection.ado_url}`);
        console.log(`Organization: ${organization}, Project: ${project || 'default from env'}`);

        let testPlans;
        connection.ado_url ="https://devdiv.visualstudio.com";
        // Option 1: Create a new ADO client with the connection info
        if (connection.ado_url && connection.ado_url !== process.env.AZURE_DEVOPS_ORG_URL) {
            console.log('Creating new ADO client with connection-specific URL...');
            try {
                const connectionAdoClient = await AzureDevOpsTestPlansClient.createWithConnectionInfo(connection.ado_url);
                testPlans = await connectionAdoClient.getAllTestPlans(true, true);
                console.log(`Successfully fetched ${testPlans.length} test plans from connection-specific ADO instance`);
            } catch (error) {
                console.warn('Failed to use connection-specific ADO client, falling back to default:', error);
                // Fallback to default client
                testPlans = await adoClient!.getAllTestPlans(true, true);
            }
        } else {
            // Option 2: Use the existing default client
            console.log(`Using default ADO client configuration`);
            testPlans = await adoClient!.getAllTestPlans(true, true);
        }

        // Save test plans to Cosmos DB for this resourceId
        await cosmosService!.saveTestPlans(resourceId, testPlans);

        // Transform the data following the specified order:
        // 1) Get test plans (already done above)
        // 2) Get test suites for each test plan
        // 3) Get test cases for each suite
        // 4) Get test case details for each test case
        const suites: any[] = [];
        
        console.log(`Processing ${testPlans.length} test plans to extract suites and test cases...`);
        
        for (const plan of testPlans) {
            try {
                console.log(`Step 1: Processing test plan: ${plan.name} (ID: ${plan.id})`);
                
                let planWithSuitesAndTestCases;
                
                // Use connection-specific client if available, otherwise use default
                if (connection.ado_url && connection.ado_url !== process.env.AZURE_DEVOPS_ORG_URL) {
                    const connectionAdoClient = await AzureDevOpsTestPlansClient.createWithConnectionInfo(connection.ado_url);
                    planWithSuitesAndTestCases = await connectionAdoClient.getTestPlanWithSuitesAndTestCases(plan.id!);
                } else {
                    planWithSuitesAndTestCases = await adoClient!.getTestPlanWithSuitesAndTestCases(plan.id!);
                }
                
                // Step 2 & 3: Process each suite and its test cases
                for (const suite of planWithSuitesAndTestCases.suites) {
                    console.log(`Step 2: Processing suite: ${suite.name} (ID: ${suite.id})`);
                    
                    const transformedTestCases = suite.testCases.map((testCase: any) => {
                        console.log(`Step 4: Processing test case ID ${testCase.id}: "${testCase.fields?.title || 'Untitled'}"`, {
                            testCaseId: testCase.id,
                            testCaseIdField: testCase.testCaseId,
                            title: testCase.fields?.title,
                            hasSteps: !!(testCase.parsedSteps && testCase.parsedSteps.length > 0),
                            stepCount: testCase.parsedSteps?.length || 0
                        });
                        
                        // Transform parsed steps into simple string array
                        let steps: string[] = [];
                        if (testCase.parsedSteps && testCase.parsedSteps.length > 0) {
                            steps = testCase.parsedSteps.map((step: any, index: number) => {
                                if (step.action && step.expectedResult) {
                                    return `Step ${index + 1}: ${step.action} - Expected: ${step.expectedResult}`;
                                } else if (step.action) {
                                    return `Step ${index + 1}: ${step.action}`;
                                } else {
                                    return `Step ${index + 1}: No action specified`;
                                }
                            });
                        } else {
                            steps = ["No test steps available"];
                        }
                        
                        return {
                            testCaseId: testCase.testCaseId || testCase.id, // Add testCaseId field
                            name: testCase.fields?.title || 'Untitled Test Case',
                            steps: steps
                        };
                    });

                    suites.push({
                        name: `${plan.name} - ${suite.name}`,
                        testCaseId: `${plan.id}-${suite.id}`,
                        testCases: transformedTestCases
                    });
                }
                
                console.log(`✅ Processed test plan ${plan.name}: found ${planWithSuitesAndTestCases.suites.length} suites with ${planWithSuitesAndTestCases.suites.reduce((total: number, suite: any) => total + suite.testCases.length, 0)} total test cases`);
                
            } catch (error) {
                console.warn(`⚠️ Could not process test plan ${plan.name} (ID: ${plan.id}):`, error);
                
<<<<<<< HEAD
                
=======
                // Fallback: create a suite with error information
                suites.push({
                    name: plan.name || `Test Plan ${plan.id}`,
                    testCaseId: plan.id?.toString() || '17',
                    testCases: [{
                        testCaseId: '17', // Add testCaseId field for fallback case
                        name: `Test plan "${plan.name}" could not be processed`,
                        steps: [
                            "Error occurred while fetching test cases from Azure DevOps - using fallback test case 17",
                            "Please check the test plan configuration and permissions",
                            "Manual verification may be required"
                        ]
                    }]
                });
>>>>>>> 447c5366
            }
        }

        console.log(`🎯 Total suites created: ${suites.length}`);
        console.log(`📊 Total test cases found: ${suites.reduce((total: any, suite: any) => total + suite.testCases.length, 0)}`);

        // Save the suites to Cosmos DB (keeping the existing suite structure for compatibility)
        const cosmosTestSuites: TestSuite[] = suites.map((suite: any) => ({
            resourceId,
            name: suite.name,
            testCaseId: suite.testCaseId,
            testCases: suite.testCases.map((tc: any) => ({
                testCaseId: tc.testCaseId, // Add testCaseId field to each test case
                name: tc.name,
                steps: tc.steps
            }))
        }));
        await cosmosService!.saveTestSuites(resourceId, cosmosTestSuites);

        res.json({ suites, name : "playwright.microsoft.com Test Plan" });
    } catch (error: any) {
        console.error('Error fetching ADO plans:', error);
        res.status(500).json({
            error: 'Failed to fetch ADO plans',
            details: error.message
        });
    }
});

/**
<<<<<<< HEAD
 * POST /:resourceId/createIssue
 * Create GitHub issues for multiple test cases (automatically adds API tracking labels)
 * Body: { 
 *   testCases: [
 *     {
 *       testCaseId: string,
 *       testCases: string[]
 *     }
 *   ],
 *   labels?: string[],
 *   assignees?: string[]
 * }
=======
 * GET /:resourceId/testPlans
 * Get existing test plans from database for a resource
 * Query params: forceRefresh (boolean) - if true, re-fetch from ADO even if data exists
 */
app.get('/:resourceId/testPlans', ensureCosmosInitialized, async (req: Request, res: Response) => {
    try {
        let { resourceId } = req.params;
        const forceRefresh = req.query.forceRefresh === 'true';
        
        // Decode the URL-encoded resourceId
        resourceId = decodeURIComponent(resourceId);

        console.log(`Fetching existing test plans for resourceId: ${resourceId}, forceRefresh: ${forceRefresh}`);

        // Check if connection exists
        const connection = await cosmosService!.getConnection(resourceId);
        if (!connection) {
            return res.status(404).json({
                error: 'Connection not found',
                message: `No connection found for resourceId: ${resourceId}. Please save connection first.`
            });
        }

        // Get test suites from Cosmos DB
        const testSuites = await cosmosService!.getTestSuites(resourceId);
        
        // Check if we need to force refresh or if we have fallback data
        const hasOnlyFallbackData = testSuites && testSuites.length > 0 ? testSuites.every((suite: TestSuite) => 
            suite.testCases.every((testCase: TestCase) => 
                testCase.name.includes('could not be processed') ||
                testCase.name.includes('Error occurred while fetching') ||
                (testCase.steps && testCase.steps.some((step: string) => 
                    step.includes('Error occurred while fetching test cases') ||
                    step.includes('fallback test case 17') ||
                    step.includes('Please check the test plan configuration')
                ))
            )
        ) : false;

        console.log(`🔍 Fallback data detection: hasOnlyFallbackData=${hasOnlyFallbackData}, forceRefresh=${forceRefresh}, testSuites.length=${testSuites?.length || 0}`);

        if (forceRefresh || hasOnlyFallbackData || !testSuites || testSuites.length === 0) {
            console.log(`${forceRefresh ? 'Force refresh requested' : hasOnlyFallbackData ? 'Fallback data detected' : 'No data found'}, fetching fresh data from Azure DevOps...`);
            
            // Redirect to ado_plans endpoint logic but return the result directly
            try {
                if (!adoClient) {
                    return res.status(500).json({
                        error: 'Azure DevOps client not initialized',
                        message: 'Cannot refresh data from ADO, server not properly configured'
                    });
                }

                // Fetch fresh data from ADO (simplified version of ado_plans logic)
                let testPlans;
                
                // Parse ADO URL to get organization and project info
                const adoUrlMatch = connection.ado_url.match(/https:\/\/dev\.azure\.com\/([^\/]+)\/?(.*)?/);
                let canUseConnectionClient = false;
                
                if (adoUrlMatch) {
                    canUseConnectionClient = true;
                    console.log(`✅ Valid ADO URL format detected: ${connection.ado_url}`);
                } else {
                    console.log(`⚠️ ADO URL format not compatible with connection-specific client: ${connection.ado_url}`);
                }
                 connection.ado_url ="https://devdiv.visualstudio.com";
                if (canUseConnectionClient && connection.ado_url !== process.env.AZURE_DEVOPS_ORG_URL) {
                    console.log('Creating new ADO client with connection-specific URL for refresh...');
                    try {
                        const connectionAdoClient = await AzureDevOpsTestPlansClient.createWithConnectionInfo(connection.ado_url);
                        testPlans = await connectionAdoClient.getAllTestPlans(true, true);
                        console.log(`✅ Successfully fetched ${testPlans.length} test plans using connection-specific client`);
                    } catch (error) {
                        console.warn('Failed to use connection-specific ADO client, falling back to default:', error);
                        testPlans = await adoClient!.getAllTestPlans(true, true);
                    }
                } else {
                    console.log('Using default ADO client for refresh...');
                    testPlans = await adoClient!.getAllTestPlans(true, true);
                }

                // Process and save the fresh data (same as ado_plans endpoint)
                const suites: any[] = [];
                for (const plan of testPlans) {
                    try {
                        let planWithSuitesAndTestCases;
                        
                        // Use the same client selection logic as above
                        if (canUseConnectionClient && connection.ado_url !== process.env.AZURE_DEVOPS_ORG_URL) {
                            console.log(`🔄 Processing plan ${plan.name} with connection-specific client...`);
                            const connectionAdoClient = await AzureDevOpsTestPlansClient.createWithConnectionInfo(connection.ado_url);
                            planWithSuitesAndTestCases = await connectionAdoClient.getTestPlanWithSuitesAndTestCases(plan.id!);
                        } else {
                            console.log(`🔄 Processing plan ${plan.name} with default client...`);
                            planWithSuitesAndTestCases = await adoClient!.getTestPlanWithSuitesAndTestCases(plan.id!);
                        }
                        
                        for (const suite of planWithSuitesAndTestCases.suites) {
                            console.log(`📋 Processing suite: ${suite.name} with ${suite.testCases.length} test cases`);
                            
                            const transformedTestCases = suite.testCases.map((testCase: any) => {
                                console.log(`📝 Processing test case: ${testCase.fields?.title || 'Untitled'} (ID: ${testCase.id})`);
                                
                                let steps: string[] = [];
                                if (testCase.parsedSteps && testCase.parsedSteps.length > 0) {
                                    console.log(`✅ Found ${testCase.parsedSteps.length} parsed steps for test case ${testCase.id}`);
                                    steps = testCase.parsedSteps.map((step: any, index: number) => {
                                        if (step.action && step.expectedResult) {
                                            return `Step ${index + 1}: ${step.action} - Expected: ${step.expectedResult}`;
                                        } else if (step.action) {
                                            return `Step ${index + 1}: ${step.action}`;
                                        } else {
                                            return `Step ${index + 1}: No action specified`;
                                        }
                                    });
                                } else {
                                    console.log(`⚠️ No parsed steps found for test case ${testCase.id}`);
                                    steps = ["No test steps available"];
                                }
                                
                                return {
                                    testCaseId: testCase.testCaseId || testCase.id,
                                    name: testCase.fields?.title || 'Untitled Test Case',
                                    steps: steps
                                };
                            });

                            suites.push({
                                name: `${plan.name} - ${suite.name}`,
                                testCaseId: `${plan.id}-${suite.id}`,
                                testCases: transformedTestCases
                            });
                        }
                    } catch (error) {
                        console.error(`❌ Could not process test plan ${plan.name} during refresh:`, error);
                        // Skip fallback for refresh - if it fails, don't save bad data
                        // This prevents saving more fallback error data
                    }
                }

                if (suites.length === 0) {
                    console.warn('⚠️ No suites were successfully processed during refresh');
                    return res.status(500).json({
                        error: 'Failed to refresh test plans',
                        message: 'No test plans could be processed successfully. Check Azure DevOps connection and permissions.',
                        details: 'All test plans failed to process during refresh attempt'
                    });
                }

                // Save the fresh suites to Cosmos DB
                const cosmosTestSuites: TestSuite[] = suites.map((suite: any) => ({
                    resourceId,
                    name: suite.name,
                    testCaseId: suite.testCaseId,
                    testCases: suite.testCases.map((tc: any) => ({
                        testCaseId: tc.testCaseId,
                        name: tc.name,
                        steps: tc.steps
                    }))
                }));
                await cosmosService!.saveTestSuites(resourceId, cosmosTestSuites);

                console.log(`✅ Refreshed and saved ${suites.length} suites with fresh data from ADO`);
                
                // Continue with the fresh data
                const freshTestSuites = cosmosTestSuites;
                return res.json({
                    suites: freshTestSuites.map((suite: TestSuite) => ({
                        name: suite.name,
                        testCaseId: suite.testCaseId,
                        testCases: suite.testCases.map((testCase: TestCase, index: number) => {
                            let enhancedSteps: any[] = [];
                            if (testCase.steps && Array.isArray(testCase.steps)) {
                                enhancedSteps = testCase.steps.map((step: string, stepIndex: number) => {
                                    const stepMatch = step.match(/^Step (\d+):\s*(.+?)(?:\s*-\s*Expected:\s*(.+))?$/);
                                    if (stepMatch) {
                                        const stepNumber = stepMatch[1];
                                        const stepDescription = stepMatch[2];
                                        const expectedResult = stepMatch[3];
                                        
                                        return {
                                            stepName: `Step ${stepNumber}`,
                                            stepDescription: expectedResult ? 
                                                `${stepDescription} - Expected: ${expectedResult}` : 
                                                stepDescription
                                        };
                                    } else {
                                        return {
                                            stepName: `Step ${stepIndex + 1}`,
                                            stepDescription: step
                                        };
                                    }
                                });
                            }

                            return {
                                testCaseId: testCase.testCaseId || `${suite.testCaseId}-${index + 1}`,
                                name: testCase.name,
                                steps: testCase.steps || [],
                                status: testCase.status || 'Not Started',
                                issueId: testCase.issueId || '',
                                issueUrl: testCase.githubUrl || '',
                                enhanced_Steps: enhancedSteps
                            };
                        })
                    })),
                    refreshed: true,
                    message: 'Data refreshed from Azure DevOps'
                });

            } catch (refreshError: any) {
                console.error('Failed to refresh data from ADO:', refreshError);
                return res.status(500).json({
                    error: 'Failed to refresh data from Azure DevOps',
                    details: refreshError.message,
                    suggestion: 'Check Azure DevOps connection settings and permissions'
                });
            }
        }
        
        if (!testSuites || testSuites.length === 0) {
            return res.json({
                suites: [],
                message: 'No test plans found for this resource. Please fetch test plans from Azure DevOps first.'
            });
        }

        console.log(`Found ${testSuites.length} test suite(s) for resourceId: ${resourceId}`);

        // Transform the data to match the requested format
        const suites = testSuites.map((suite: TestSuite) => ({
            name: suite.name,
            testCaseId: suite.testCaseId,
            testCases: suite.testCases.map((testCase: TestCase, index: number) => {
                // Parse steps to create enhanced_Steps format
                let enhancedSteps: any[] = [];
                if (testCase.steps && Array.isArray(testCase.steps)) {
                    enhancedSteps = testCase.steps.map((step: string, stepIndex: number) => {
                        // Extract step name and description from the step string
                        const stepMatch = step.match(/^Step (\d+):\s*(.+?)(?:\s*-\s*Expected:\s*(.+))?$/);
                        if (stepMatch) {
                            const stepNumber = stepMatch[1];
                            const stepDescription = stepMatch[2];
                            const expectedResult = stepMatch[3];
                            
                            return {
                                stepName: `Step ${stepNumber}`,
                                stepDescription: expectedResult ? 
                                    `${stepDescription} - Expected: ${expectedResult}` : 
                                    stepDescription
                            };
                        } else {
                            return {
                                stepName: `Step ${stepIndex + 1}`,
                                stepDescription: step
                            };
                        }
                    });
                }

                return {
                    testCaseId: testCase.testCaseId || `${suite.testCaseId}-${index + 1}`, // Use stored testCaseId or create one
                    name: testCase.name,
                    steps: testCase.steps || [],
                    status: testCase.status || 'Not Started',
                    issueId: testCase.issueId || '',
                    issueUrl: testCase.githubUrl || '',
                    enhanced_Steps: enhancedSteps
                };
            })
        }));

        console.log(`Returning ${suites.length} suite(s) with ${suites.reduce((total, suite) => total + suite.testCases.length, 0)} total test cases`);

        res.json({ suites });
    } catch (error: any) {
        console.error('Error fetching existing test plans:', error);
        res.status(500).json({
            error: 'Failed to fetch existing test plans',
            details: error.message
        });
    }
});

/**
 * POST /:resourceId/createIssue/:testCaseId
 * Create GitHub issue for test case (automatically adds API tracking labels)
 * Body: { title, body, labels, assignees }
>>>>>>> 447c5366
 */
app.post('/:resourceId/createIssue', ensureCosmosInitialized, async (req: Request, res: Response) => {
    try {
        let { resourceId } = req.params;
        
        // Decode the URL-encoded resourceId
        resourceId = decodeURIComponent(resourceId);
        
        const { testCases, labels, assignees } = req.body;

        // Check if connection exists
        const connection = await cosmosService!.getConnection(resourceId);
        if (!connection) {
            return res.status(404).json({
                error: 'Connection not found',
                message: `No connection found for resourceId: ${resourceId}. Please save connection first.`
            });
        }

        // Validate required fields
        if (!testCases || !Array.isArray(testCases) || testCases.length === 0) {
            return res.status(400).json({
                error: 'Missing required fields',
                message: 'testCases array is required and cannot be empty'
            });
        }

        // Validate GitHub URL
        if (!connection.github_url) {
            return res.status(400).json({
                error: 'GitHub URL not configured',
                message: 'GitHub URL is required in the connection configuration'
            });
        }

        // Initialize GitHub service
        const githubService = new GitHubService();
        
        // Test GitHub connection first
        let connectionTest;
        try {
            connectionTest = await githubService.testConnection();
            if (!connectionTest.authenticated) {
                throw new Error('GitHub authentication failed. Please check GITHUB_TOKEN environment variable.');
            }
            console.log(`✅ GitHub authenticated as: ${connectionTest.user}`);
        } catch (authError: any) {
            return res.status(401).json({
                error: 'GitHub authentication failed',
                message: authError.message,
                success: false
            });
        }

        // Validate assignees if provided
        let validatedAssignees: string[] = [];
        if (assignees && assignees.length > 0) {
            try {
                validatedAssignees = await githubService.validateAssignees(connection.github_url, assignees);
                if (validatedAssignees.length !== assignees.length) {
                    console.warn('Some assignees were filtered out due to repository access permissions');
                }
                console.log(`📋 Final assignees list: ${validatedAssignees.join(', ')}`);
            } catch (assigneeError) {
                console.warn('Error validating assignees:', assigneeError);
                validatedAssignees = [];
            }
        } else {
            console.log('📋 No assignees specified for these issues');
        }

        // Get existing suites for this resource
        let suites = await cosmosService!.getTestSuites(resourceId);
        
        if (!suites) {
            return res.status(404).json({
                error: 'Test suite not found',
                message: "",
                success: false
            });
        }

        let totalProcessed = 0;
        let totalSuccessful = 0;

        for (const testCaseGroup of testCases) {
            const { testCaseId: groupTestCaseId, testCases: testCaseNames } = testCaseGroup;
            
            if (!groupTestCaseId || !testCaseNames || !Array.isArray(testCaseNames)) {
                console.warn(`Skipping invalid test case group:`, testCaseGroup);
                continue;
            }

            // Process each test case name in the group
            for (const testCaseName of testCaseNames) {
                totalProcessed++;
                
                let githubIssue = null;
                let issueCreationStatus = 'Generating test case';
                let errorDetails = null;

                console.log(`🔄 Processing test case: "${testCaseName}" for testCaseId: ${groupTestCaseId}`);

                try {
                    // Prepare issue data with automatic API labels
                    const apiLabels = ['ado-test-api', 'automated-issue', 'test-case'];
                    const allLabels = [...new Set([...(labels || []), ...apiLabels])]; // Merge and deduplicate labels
                    
                    const issueData: GitHubIssueData = {
                        title: `Test Case: ${testCaseName}`,
                        body: `## Test Case Details

**Test Case Name:** ${testCaseName}
**Test Case ID:** ${groupTestCaseId}
**Status:** Generating test case

### Test Information
This GitHub issue was automatically created for the test case "${testCaseName}" from Azure DevOps Test Plans.

### Next Steps
- [ ] Review test case requirements
- [ ] Generate detailed test steps
- [ ] Execute test case
- [ ] Document results

---
**Resource Information:**
- **Test Case ID:** ${groupTestCaseId}
- **Resource ID:** ${resourceId}
- **ADO URL:** ${connection.ado_url}
- **Website:** ${connection.website_url}
- **Environment:** ${connection.prd}
- **Created:** ${new Date().toISOString()}

*This issue was automatically created from Azure DevOps Test Plans API*`,
                        labels: allLabels,
                        assignees: validatedAssignees
                    };

                    // Create the GitHub issue
                    githubIssue = await githubService.createIssue(connection.github_url, issueData);
                    issueCreationStatus = 'Generating test case';
                    totalSuccessful++;
                    
                    console.log(`🎉 GitHub issue created successfully: ${githubIssue.html_url}`);

                } catch (githubError: any) {
                    console.error(`GitHub issue creation failed for "${testCaseName}":`, githubError);
                    errorDetails = githubError.message;
                    issueCreationStatus = 'Failed to generate test case';
                }

                // Update the specific test case in the suites
                let testCaseUpdated = false;
                const issueId = githubIssue ? githubIssue.number.toString() : Math.random().toString(36).substr(2, 8);

                suites = suites.map((suite: TestSuite) => {
                    if (suite.testCaseId === groupTestCaseId) {
                        suite.testCases = suite.testCases.map((testCase: TestCase) => {
                            if (testCase.name === testCaseName) {
                                testCaseUpdated = true;
                                return {
                                    ...testCase,
                                    issueId,
                                    status: issueCreationStatus,
                                    ...(githubIssue && {
                                        githubUrl: githubIssue.html_url,
                                        githubIssueNumber: githubIssue.number,
                                        githubIssueId: githubIssue.id
                                    }),
                                    ...(errorDetails && { errorDetails })
                                };
                            }
                            return testCase;
                        });
                    }
                    return suite;
                });

                // If test case wasn't found in existing suites, create a new suite entry
                if (!testCaseUpdated) {
                    // return 404 error
                    console.warn(`Test case "${testCaseName}" not found in existing suites, creating new entry`);
                    continue;

                }
            }
        }

        // Update the stored suites in Cosmos DB
        await cosmosService!.saveTestSuites(resourceId, suites);

        // Prepare response
        const response: any = {
            success: totalSuccessful > 0,
            message: `Processed ${totalProcessed} test cases. ${totalSuccessful} GitHub issues created successfully.`,
            summary: {
                totalProcessed,
                totalSuccessful,
                totalFailed: totalProcessed - totalSuccessful
            },
            resourceId,
            suites
        };

        // Return appropriate status code
        const statusCode = totalSuccessful > 0 ? 201 : 500;
        res.status(statusCode).json(response);

    } catch (error: any) {
        console.error('Error in createIssue endpoint:', error);
        res.status(500).json({
            error: 'Failed to create GitHub issues',
            details: error.message,
            success: false
        });
    }
});

/**
 * GET /:resourceId/github/test
 * Test GitHub connection and repository access
 */
app.get('/:resourceId/github/test', ensureCosmosInitialized, async (req: Request, res: Response) => {
    try {
        let { resourceId } = req.params;
        
        // Decode the URL-encoded resourceId
        resourceId = decodeURIComponent(resourceId);

        // Check if connection exists
        const connection = await cosmosService!.getConnection(resourceId);
        if (!connection) {
            return res.status(404).json({
                error: 'Connection not found',
                message: `No connection found for resourceId: ${resourceId}. Please save connection first.`
            });
        }

        if (!connection.github_url) {
            return res.status(400).json({
                error: 'GitHub URL not configured',
                message: 'GitHub URL is required in the connection configuration'
            });
        }

        try {
            const githubService = new GitHubService();
            
            // Test authentication
            const authTest = await githubService.testConnection();
            if (!authTest.authenticated) {
                return res.status(401).json({
                    error: 'GitHub authentication failed',
                    message: 'Please check your GITHUB_TOKEN environment variable',
                    authenticated: false
                });
            }

            // Get repository information
            const repoInfo = await githubService.getRepositoryInfo(connection.github_url);
            
            // Get available labels
            const labels = await githubService.getRepositoryLabels(connection.github_url);

            res.json({
                success: true,
                message: 'GitHub connection successful',
                authentication: {
                    authenticated: true,
                    user: authTest.user,
                    scopes: authTest.scopes
                },
                repository: {
                    name: repoInfo.name,
                    full_name: repoInfo.full_name,
                    description: repoInfo.description,
                    private: repoInfo.private,
                    has_issues: repoInfo.has_issues,
                    url: repoInfo.html_url
                },
                availableLabels: labels.slice(0, 10), // Show first 10 labels
                totalLabels: labels.length,
                githubUrl: connection.github_url
            });

        } catch (githubError: any) {
            res.status(500).json({
                error: 'GitHub connection test failed',
                details: githubError.message,
                githubUrl: connection.github_url,
                success: false
            });
        }

    } catch (error: any) {
        console.error('Error testing GitHub connection:', error);
        res.status(500).json({
            error: 'Failed to test GitHub connection',
            details: error.message
        });
    }
});

// 404 handler for unknown routes (MUST BE LAST)
app.use('*', (req: Request, res: Response) => {
    res.status(404).json({
        error: 'Not Found',
        message: `Route ${req.originalUrl} not found`,
        availableEndpoints: '/'
    });
});

// Error handling middleware (must be last)
app.use(errorHandler);

// Start server
async function startServer() {
    try {
        // Initialize Cosmos DB service first
        await initializeCosmosService();
        
        // Initialize Azure DevOps client
        await initializeADOClient();
        
        // Start the server
        app.listen(PORT, () => {
            console.log(`🚀 Azure DevOps Test Plans API Server running on port ${PORT}`);
            console.log(`📚 API Documentation: http://localhost:${PORT}`);
            console.log(`🔍 Health Check: http://localhost:${PORT}/health`);
            console.log(`📋 Test Plans: http://localhost:${PORT}/api/testplans`);
            console.log(`💾 Cosmos DB: Connected and ready`);
        });
    } catch (error) {
        console.error('Failed to start server:', error);
        process.exit(1);
    }
}

// Handle graceful shutdown
process.on('SIGTERM', () => {
    console.log('Received SIGTERM, shutting down gracefully...');
    process.exit(0);
});

process.on('SIGINT', () => {
    console.log('Received SIGINT, shutting down gracefully...');
    process.exit(0);
});

// Start the server
startServer();

export default app;<|MERGE_RESOLUTION|>--- conflicted
+++ resolved
@@ -138,12 +138,8 @@
             'POST /:resourceId/saveConnection': 'Save connection configuration',
             'GET /:resourceId': 'Get connection configuration',
             'GET /:resourceId/ado_plans': 'Get ADO test plans and suites',
-<<<<<<< HEAD
-            'POST /:resourceId/createIssue/:testCaseId': 'Create multiple GitHub issues for test cases (adds automated labels)',
-=======
+            'POST /:resourceId/createIssue': 'Create multiple GitHub issues for test cases (adds automated labels)',
             'GET /:resourceId/testPlans': 'Get existing test plans from database (supports ?forceRefresh=true)',
-            'POST /:resourceId/createIssue/:testCaseId': 'Create GitHub issue for test case (adds automated labels)',
->>>>>>> 447c5366
             'GET /:resourceId/github/test': 'Test GitHub connection and repository access'
         },
         documentation: 'See README.md for detailed API documentation'
@@ -686,24 +682,6 @@
             } catch (error) {
                 console.warn(`⚠️ Could not process test plan ${plan.name} (ID: ${plan.id}):`, error);
                 
-<<<<<<< HEAD
-                
-=======
-                // Fallback: create a suite with error information
-                suites.push({
-                    name: plan.name || `Test Plan ${plan.id}`,
-                    testCaseId: plan.id?.toString() || '17',
-                    testCases: [{
-                        testCaseId: '17', // Add testCaseId field for fallback case
-                        name: `Test plan "${plan.name}" could not be processed`,
-                        steps: [
-                            "Error occurred while fetching test cases from Azure DevOps - using fallback test case 17",
-                            "Please check the test plan configuration and permissions",
-                            "Manual verification may be required"
-                        ]
-                    }]
-                });
->>>>>>> 447c5366
             }
         }
 
@@ -734,20 +712,6 @@
 });
 
 /**
-<<<<<<< HEAD
- * POST /:resourceId/createIssue
- * Create GitHub issues for multiple test cases (automatically adds API tracking labels)
- * Body: { 
- *   testCases: [
- *     {
- *       testCaseId: string,
- *       testCases: string[]
- *     }
- *   ],
- *   labels?: string[],
- *   assignees?: string[]
- * }
-=======
  * GET /:resourceId/testPlans
  * Get existing test plans from database for a resource
  * Query params: forceRefresh (boolean) - if true, re-fetch from ADO even if data exists
@@ -1034,11 +998,19 @@
 });
 
 /**
- * POST /:resourceId/createIssue/:testCaseId
- * Create GitHub issue for test case (automatically adds API tracking labels)
- * Body: { title, body, labels, assignees }
->>>>>>> 447c5366
- */
+ * * POST /:resourceId/createIssue
+ * Create GitHub issues for multiple test cases (automatically adds API tracking labels)
+ * Body: { 
+ *   testCases: [
+ *     {
+ *       testCaseId: string,
+ *       testCases: string[]
+ *     }
+ *   ],
+ *   labels?: string[],
+ *   assignees?: string[]
+ * }
+ * */
 app.post('/:resourceId/createIssue', ensureCosmosInitialized, async (req: Request, res: Response) => {
     try {
         let { resourceId } = req.params;
